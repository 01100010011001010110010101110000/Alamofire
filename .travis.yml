language: objective-c
<<<<<<< HEAD
osx_image: xcode611
branches:
  only:
    - master
env:
- LC_CTYPE=en_US.UTF-8 LANG=en_US.UTF-8
=======
osx_image: xcode613
>>>>>>> 6cffddcf
before_install:
- gem install xcpretty -N
script:
- set -o pipefail
<<<<<<< HEAD
- xcodebuild -project Alamofire.xcodeproj -scheme "Alamofire iOS" -sdk iphonesimulator
  -destination "platform=iOS Simulator,name=iPhone 6" ONLY_ACTIVE_ARCH=NO  test | xcpretty -c
- xcodebuild -project "iOS Example.xcodeproj" -scheme "iOS Example" -sdk iphonesimulator
  -destination "platform=iOS Simulator,name=iPhone 6" ONLY_ACTIVE_ARCH=YES build | xcpretty -c
- pod lib lint --quick
=======
- xcodebuild -project Alamofire.xcodeproj -scheme "Alamofire iOS" test -sdk iphonesimulator ONLY_ACTIVE_ARCH=NO | xcpretty -c
- xcodebuild -project "iOS Example.xcodeproj" -scheme "iOS Example" build -sdk iphonesimulator ONLY_ACTIVE_ARCH=YES | xcpretty -c
>>>>>>> 6cffddcf
<|MERGE_RESOLUTION|>--- conflicted
+++ resolved
@@ -1,25 +1,16 @@
 language: objective-c
-<<<<<<< HEAD
-osx_image: xcode611
+osx_image: xcode63
 branches:
   only:
     - master
 env:
 - LC_CTYPE=en_US.UTF-8 LANG=en_US.UTF-8
-=======
-osx_image: xcode613
->>>>>>> 6cffddcf
 before_install:
 - gem install xcpretty -N
 script:
 - set -o pipefail
-<<<<<<< HEAD
 - xcodebuild -project Alamofire.xcodeproj -scheme "Alamofire iOS" -sdk iphonesimulator
   -destination "platform=iOS Simulator,name=iPhone 6" ONLY_ACTIVE_ARCH=NO  test | xcpretty -c
 - xcodebuild -project "iOS Example.xcodeproj" -scheme "iOS Example" -sdk iphonesimulator
   -destination "platform=iOS Simulator,name=iPhone 6" ONLY_ACTIVE_ARCH=YES build | xcpretty -c
-- pod lib lint --quick
-=======
-- xcodebuild -project Alamofire.xcodeproj -scheme "Alamofire iOS" test -sdk iphonesimulator ONLY_ACTIVE_ARCH=NO | xcpretty -c
-- xcodebuild -project "iOS Example.xcodeproj" -scheme "iOS Example" build -sdk iphonesimulator ONLY_ACTIVE_ARCH=YES | xcpretty -c
->>>>>>> 6cffddcf
+- pod lib lint --quick